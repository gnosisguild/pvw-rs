--- conflicted
+++ resolved
@@ -1,25 +1,12 @@
-<<<<<<< HEAD
-use crate::params::PvwParameters;
-use fhe_math::rq::Poly;
-=======
 use crate::params::{PvwError, PvwParameters, Result};
 use fhe_math::rq::{Poly, Representation};
->>>>>>> 04e19750
 use fhe_util::sample_vec_cbd;
 use rand::{CryptoRng, RngCore};
 use std::sync::Arc;
 use zeroize::{Zeroize, ZeroizeOnDrop};
 
-<<<<<<< HEAD
-#[derive(Debug, Clone)]
-
-/// The secret key stores coefficients as a matrix for better memory efficiency
-/// Matrix dimensions: k x l (k polynomials, each with l coefficients)
-/// where k is the security parameter and l is the ring degree R_q
-=======
 /// PVW Secret Key using coefficient representation
 #[derive(Debug, Clone)]
->>>>>>> 04e19750
 pub struct SecretKey {
     pub params: Arc<PvwParameters>,
     /// Secret key coefficients directly from sampling (k × l matrix)
@@ -39,21 +26,6 @@
 impl ZeroizeOnDrop for SecretKey {}
 
 impl SecretKey {
-<<<<<<< HEAD
-    /// Generates a random secret key using CBD distribution
-    pub fn random<R: RngCore + CryptoRng>(par: &Arc<PvwParameters>, rng: &mut R) -> Self {
-        let mut coeff_matrix = Vec::with_capacity(par.k);
-
-        for _ in 0..par.k {
-            let coeffs = sample_vec_cbd(par.l, par.variance, rng)
-                .expect("Sampling secret key coefficients failed");
-            coeff_matrix.push(coeffs);
-        }
-
-        Self {
-            par: par.clone(),
-            coeff_matrix,
-=======
     /// Generate random secret key using CBD distribution
     /// Stores coefficients directly from sampling (no conversion overhead)
     pub fn random<R: RngCore + CryptoRng>(
@@ -179,24 +151,11 @@
                     i, coeffs.len(), self.params.l
                 )));
             }
->>>>>>> 04e19750
         }
 
         Ok(())
     }
 
-<<<<<<< HEAD
-    /// Converts the coefficient matrix to a vector of polynomial objects
-    /// Creates k polynomials, each of degree l-1 (with l coefficients)
-    pub fn to_poly_vector(
-        &self,
-        ctx: &Arc<fhe_math::rq::Context>,
-    ) -> Result<Vec<Poly>, fhe_math::Error> {
-        self.coeff_matrix
-            .iter()
-            .map(|coeffs| Poly::from_coefficients(coeffs, ctx))
-            .collect()
-=======
     /// Check if coefficients are within expected CBD bounds
     pub fn validate_coefficient_bounds(&self) -> Result<()> {
         let max_bound = 2 * self.params.secret_variance as i64;
@@ -213,7 +172,6 @@
         }
 
         Ok(())
->>>>>>> 04e19750
     }
 
     /// Create secret key from existing coefficients (for testing/deserialization)
@@ -257,21 +215,6 @@
     use crate::params::PvwParametersBuilder;
     use rand::thread_rng;
 
-<<<<<<< HEAD
-    // Helper function to create test parameters using your actual PvwParameters
-    fn create_test_params(k: usize, l: usize) -> Arc<PvwParameters> {
-        Arc::new(
-            PvwParameters::new(
-                10,                      // n: number of parties
-                4,                       // t: bound on dishonest parties
-                k,                       // k: LWE dimension
-                l,                       // l: redundancy parameter
-                BigUint::from(65537u64), // q: modulus
-                2,                       // variance: for CBD sampling (now usize)
-            )
-            .expect("Valid parameters"),
-        )
-=======
     /// Standard NTT-friendly moduli for testing
     fn test_moduli() -> Vec<u64> {
         vec![
@@ -289,27 +232,12 @@
             .set_moduli(&test_moduli())
             .build_arc()
             .unwrap()
->>>>>>> 04e19750
     }
 
     #[test]
     fn test_secret_key_generation() {
         let params = create_test_params();
         let mut rng = thread_rng();
-
-<<<<<<< HEAD
-        let sk = SecretKey::random(&params, &mut rng);
-
-        // Check matrix dimensions
-        assert_eq!(sk.coeff_matrix.len(), params.k, "Matrix should have k rows");
-        for row in &sk.coeff_matrix {
-            assert_eq!(row.len(), params.l, "Each row should have l coefficients");
-        }
-
-        // Check parameter reference
-        assert_eq!(sk.par.k, params.k);
-        assert_eq!(sk.par.l, params.l);
-=======
         let sk = SecretKey::random(&params, &mut rng).unwrap();
 
         assert_eq!(sk.len(), params.k);
@@ -322,7 +250,6 @@
         for coeffs in &sk.secret_coeffs {
             assert_eq!(coeffs.len(), params.l);
         }
->>>>>>> 04e19750
     }
 
     #[test]
@@ -330,24 +257,6 @@
         let params = create_test_params();
         let mut rng = thread_rng();
 
-<<<<<<< HEAD
-        let sk = SecretKey::random(&params, &mut rng);
-
-        // Test immutable access
-        let matrix_ref = sk.as_matrix();
-        assert_eq!(matrix_ref.len(), 3);
-        assert_eq!(matrix_ref[0].len(), 8);
-
-        // Test mutable access
-        let mut sk_mut = sk;
-        let matrix_mut = sk_mut.as_matrix_mut();
-
-        // Modify a coefficient
-        let original_value = matrix_mut[0][0];
-        matrix_mut[0][0] = 999;
-        assert_eq!(matrix_mut[0][0], 999);
-        assert_ne!(matrix_mut[0][0], original_value);
-=======
         let sk = SecretKey::random(&params, &mut rng).unwrap();
 
         // Test direct coefficient access (no conversion overhead)
@@ -370,7 +279,6 @@
         let first_poly_coeffs = sk.get_coefficients(0).unwrap();
         assert_eq!(first_poly_coeffs.len(), params.l);
         assert!(sk.get_coefficients(params.k).is_none());
->>>>>>> 04e19750
     }
 
     #[test]
@@ -378,20 +286,6 @@
         let params = create_test_params();
         let mut rng = thread_rng();
 
-<<<<<<< HEAD
-        let sk = SecretKey::random(&params, &mut rng);
-
-        // Check we get the right number of polynomials
-        // Note: This test requires a Context from fhe-math, so we'll test the matrix structure for now
-        // let ctx = Arc::new(fhe_math::rq::Context::new(&[65537], params.l).unwrap());
-        // let polys = sk.to_poly_vector(&ctx).unwrap();
-        // assert_eq!(polys.len(), params.k);
-
-        // For now, just verify the matrix structure
-        assert_eq!(sk.coeff_matrix.len(), params.k);
-        for row in &sk.coeff_matrix {
-            assert_eq!(row.len(), params.l);
-=======
         let sk = SecretKey::random(&params, &mut rng).unwrap();
 
         // Test converting to polynomials for crypto operations
@@ -401,7 +295,6 @@
         for poly in &polys {
             assert_eq!(*poly.representation(), Representation::Ntt);
             assert!(Arc::ptr_eq(&poly.ctx, &params.context));
->>>>>>> 04e19750
         }
 
         // Test single polynomial conversion
@@ -415,50 +308,6 @@
         let params = create_test_params();
         let mut rng = thread_rng();
 
-<<<<<<< HEAD
-        let sk = SecretKey::random(&params, &mut rng);
-        let original_matrix = sk.coeff_matrix.clone();
-
-        // Note: Polynomial conversion test disabled until Context is available
-        // let ctx = Arc::new(fhe_math::rq::Context::new(&[65537], params.l).unwrap());
-        // let polys = sk.to_poly_vector(&ctx).unwrap();
-        // let reconstructed_matrix: Vec<Vec<i64>> = polys
-        //     .iter()
-        //     .map(|poly| poly.coeffs().to_vec())
-        //     .collect();
-        // assert_eq!(original_matrix, reconstructed_matrix);
-
-        // For now, just verify matrix consistency
-        assert_eq!(sk.coeff_matrix, original_matrix);
-    }
-
-    #[test]
-    fn test_different_parameter_sizes() {
-        let test_cases = vec![
-            (1, 2),  // Minimal case (l must be power of 2)
-            (1, 8),  // Single polynomial, many coefficients
-            (8, 2),  // Many polynomials, few coefficients each
-            (4, 8),  // Moderate size
-            (8, 16), // Larger realistic size
-        ];
-
-        let mut rng = thread_rng();
-
-        for (k, l) in test_cases {
-            let params = create_test_params(k, l);
-            let sk = SecretKey::random(&params, &mut rng);
-
-            assert_eq!(sk.coeff_matrix.len(), k);
-            for row in &sk.coeff_matrix {
-                assert_eq!(row.len(), l);
-            }
-
-            // Note: Polynomial conversion disabled until Context is available
-            // let ctx = Arc::new(fhe_math::rq::Context::new(&[65537], l).unwrap());
-            // let polys = sk.to_poly_vector(&ctx).unwrap();
-            // assert_eq!(polys.len(), k);
-        }
-=======
         let sk = SecretKey::random(&params, &mut rng).unwrap();
 
         // Test legacy methods still work
@@ -491,7 +340,6 @@
         let first_poly_mut = sk.get_coefficients_mut(0).unwrap();
         first_poly_mut[0] = original_value;
         assert_eq!(sk.secret_coeffs[0][0], original_value);
->>>>>>> 04e19750
     }
 
     #[test]
@@ -506,23 +354,6 @@
             .unwrap();
 
         let mut rng = thread_rng();
-<<<<<<< HEAD
-
-        let sk = SecretKey::random(&params, &mut rng);
-
-        // CBD with variance 2 should produce small coefficients
-        // CBD typically produces coefficients in range roughly [-variance*3, variance*3]
-        let max_expected = (params.variance * 3) as i64;
-
-        for row in &sk.coeff_matrix {
-            for &coeff in row {
-                assert!(
-                    coeff.abs() <= max_expected,
-                    "Coefficient {} exceeds expected bound {} for variance {}",
-                    coeff,
-                    max_expected,
-                    params.variance
-=======
         let sk = SecretKey::random(&params, &mut rng).unwrap();
 
         assert!(sk.validate().is_ok());
@@ -536,7 +367,6 @@
                     coeff.abs() <= 4,
                     "Coefficient {} should be in [-4,4] with variance=2",
                     coeff
->>>>>>> 04e19750
                 );
             }
         }
@@ -547,19 +377,6 @@
         let params = create_test_params();
         let mut rng = thread_rng();
 
-<<<<<<< HEAD
-        let mut sk = SecretKey::random(&params, &mut rng);
-
-        // Verify we have non-zero coefficients initially
-        let has_nonzero = sk
-            .coeff_matrix
-            .iter()
-            .any(|row| row.iter().any(|&coeff| coeff != 0));
-        assert!(
-            has_nonzero,
-            "Secret key should have some non-zero coefficients"
-        );
-=======
         let sk = SecretKey::random(&params, &mut rng).unwrap();
 
         let (min, max, mean) = sk.coefficient_stats();
@@ -617,25 +434,12 @@
             .iter()
             .any(|row| row.iter().any(|&coeff| coeff != 0));
         assert!(has_nonzero, "Secret key should have some non-zero coefficients");
->>>>>>> 04e19750
 
         // Zeroize the secret key
         sk.zeroize();
 
-<<<<<<< HEAD
-        // Verify all coefficients are now zero
-        for row in &sk.coeff_matrix {
-            for &coeff in row {
-                assert_eq!(
-                    coeff, 0,
-                    "All coefficients should be zero after zeroization"
-                );
-            }
-        }
-=======
         // Verify coefficients are zeroed
         assert!(sk.secret_coeffs.is_empty());
->>>>>>> 04e19750
     }
 
     #[test]
@@ -643,51 +447,17 @@
         let params = create_test_params();
         let mut rng = thread_rng();
 
-<<<<<<< HEAD
-        let sk1 = SecretKey::random(&params, &mut rng);
-        let sk2 = SecretKey::random(&params, &mut rng);
-
-        // Keys should be different (with very high probability)
-        assert_ne!(
-            sk1.coeff_matrix, sk2.coeff_matrix,
-=======
         let sk1 = SecretKey::random(&params, &mut rng).unwrap();
         let sk2 = SecretKey::random(&params, &mut rng).unwrap();
 
         // Keys should be different (with very high probability)
         assert_ne!(
             sk1.secret_coeffs, sk2.secret_coeffs,
->>>>>>> 04e19750
             "Two randomly generated keys should be different"
         );
     }
 
     #[test]
-<<<<<<< HEAD
-    fn test_parameter_consistency() {
-        let params = create_test_params(5, 8);
-        let mut rng = thread_rng();
-
-        let sk = SecretKey::random(&params, &mut rng);
-
-        // Verify the Arc is properly shared
-        assert!(Arc::ptr_eq(&sk.par, &params));
-
-        // Verify consistency between parameters and matrix
-        assert_eq!(sk.coeff_matrix.len(), sk.par.k);
-        if !sk.coeff_matrix.is_empty() {
-            assert_eq!(sk.coeff_matrix[0].len(), sk.par.l);
-        }
-
-        // Verify all parameter fields are accessible
-        assert_eq!(sk.par.k, params.k);
-        assert_eq!(sk.par.l, params.l);
-        assert_eq!(sk.par.n, params.n);
-        assert_eq!(sk.par.t, params.t);
-        assert_eq!(sk.par.q, params.q);
-        assert_eq!(sk.par.variance, params.variance);
-    }
-=======
     fn test_empty_parameters_edge_case() {
         let params = PvwParametersBuilder::new()
             .set_parties(10)
@@ -696,40 +466,13 @@
             .set_moduli(&test_moduli())
             .build_arc()
             .unwrap();
->>>>>>> 04e19750
-
-        let mut rng = thread_rng();
-<<<<<<< HEAD
-
-        // With valid parameters, this should succeed
-        let sk = SecretKey::random(&params, &mut rng);
-        assert_eq!(sk.coeff_matrix.len(), 2);
-        assert_eq!(sk.coeff_matrix[0].len(), 4);
-
-        // Note: Actual error testing would require mocking sample_vec_cbd
-        // or testing with parameters that are known to cause failures
-    }
-
-    #[test]
-    fn test_empty_parameters() {
-        // Test edge case with zero k dimension
-        let params = create_test_params(0, 8);
-        let mut rng = thread_rng();
-
-        let sk = SecretKey::random(&params, &mut rng);
-        assert_eq!(sk.coeff_matrix.len(), 0);
-
-        // Note: Polynomial conversion disabled until Context is available
-        // let ctx = Arc::new(fhe_math::rq::Context::new(&[65537], 8).unwrap());
-        // let polys = sk.to_poly_vector(&ctx).unwrap();
-        // assert_eq!(polys.len(), 0);
-=======
+
+        let mut rng = thread_rng();
         let sk = SecretKey::random(&params, &mut rng).unwrap();
 
         assert_eq!(sk.len(), 0);
         assert!(sk.is_empty());
         assert!(sk.validate().is_ok());
         assert_eq!(sk.secret_coeffs.len(), 0);
->>>>>>> 04e19750
     }
 }