use num_bigint::BigInt;
<<<<<<< HEAD
use num_traits::{Signed, ToPrimitive, Zero};
=======
use num_traits::{ToPrimitive, Zero};
>>>>>>> b5f1d77f
use rand::{thread_rng, Rng};
use rayon::prelude::*;
use std::f64::consts::PI;

/// Fixed constant for negligible tail probability: 2^-128
const TAIL_STDDEV_MULTIPLIER: f64 = 16.96; // sqrt(2 * ln(2^129))

/// Sample `n` values from discrete Gaussian with negligible tail prob (2^-128),
/// truncated to [-bound, bound].
pub fn sample_discrete_gaussian_vec(bound: &BigInt, n: usize) -> Vec<BigInt> {
    (0..n)
        .into_par_iter()
        .map(|_| {
            let mut rng = thread_rng();
            sample_single_gaussian(bound, &mut rng)
        })
        .collect()
}

/// Alias for backward compatibility - sample from discrete Gaussian using variance parameter
/// This interprets the parameter as variance (σ²), not bound
pub fn sample_bigint_normal_vec(variance: &BigInt, n: usize) -> Vec<BigInt> {
    // For variance-based sampling, we need to convert variance to standard deviation
    // σ = sqrt(variance)
    // For very large variances, we'll use an approximation

    (0..n)
        .into_par_iter()
        .map(|_| {
            let mut rng = thread_rng();
            sample_from_variance(variance, &mut rng)
        })
        .collect()
}

/// Sample from discrete Gaussian given variance (σ²)
fn sample_from_variance(variance: &BigInt, rng: &mut impl Rng) -> BigInt {
    if variance.is_zero() {
        return BigInt::zero();
    }

    // For very large variances, we need a different approach
    // σ = sqrt(variance)
    let variance_f64 = variance.to_f64();

    match variance_f64 {
        Some(var_f64) if var_f64.is_finite() => {
            // For manageable variances, use Box-Muller with σ = sqrt(variance)
            let sigma = var_f64.sqrt();
            let gaussian_sample = box_muller(rng) * sigma;
            let rounded = gaussian_sample.round();

            if rounded.abs() <= (i64::MAX as f64) {
                BigInt::from(rounded as i64)
            } else {
                // Fall back to large variance sampling
                sample_large_variance_fallback(variance, rng)
            }
        }
        _ => {
            // For very large variances that don't fit in f64
            sample_large_variance_fallback(variance, rng)
        }
    }
}

/// Fallback for very large variance sampling
fn sample_large_variance_fallback(variance: &BigInt, rng: &mut impl Rng) -> BigInt {
    // For very large variances, we expect to get large samples
    // The standard deviation is sqrt(variance)
    // For 2^100 variance, σ = 2^50, so we should get samples often in the 2^40-2^60 range

    let variance_bits = variance.bits();
    let sigma_bits = variance_bits / 2; // σ = sqrt(variance), so bits(σ) ≈ bits(variance)/2

    // Generate a sample with approximately sigma_bits bits
    // But with Gaussian distribution, most samples are within a few σ
    let target_bits = if sigma_bits > 10 {
        // Generate samples mostly in range [sigma/4, sigma*4] in bits
        let min_bits = (sigma_bits / 4).max(10);
        let max_bits = (sigma_bits + 20).min(120); // Cap for practical reasons
        rng.gen_range(min_bits..=max_bits)
    } else {
        rng.gen_range(1..=20)
    };

    // Generate random bytes for this bit length
    let byte_count = (target_bits / 8 + 1) as usize;
    let mut bytes = vec![0u8; byte_count];
    rng.fill_bytes(&mut bytes);

    // Ensure we get the right bit length by setting high bit
    if !bytes.is_empty() && target_bits > 8 {
        bytes[0] |= 0x80;
    }

    let mut sample = BigInt::from_bytes_be(num_bigint::Sign::Plus, &bytes);

    // Apply random sign
    if rng.gen::<bool>() {
        sample = -sample;
    }

    sample
}

/// Convenience function: sample from discrete Gaussian with u64 variance
pub fn sample_bigint_normal_vec_u64(variance: u64, n: usize) -> Vec<BigInt> {
    let variance_big = BigInt::from(variance);
    sample_discrete_gaussian_vec(&variance_big, n)
}

/// Convenience function: sample from discrete Gaussian with 2^bits variance  
pub fn sample_bigint_normal_vec_bits(bits: u32, n: usize) -> Vec<BigInt> {
    let variance = BigInt::from(2u32).pow(bits);
    sample_discrete_gaussian_vec(&variance, n)
}

/// Sample a single value from discrete Gaussian with u64 variance
pub fn sample_bigint_normal_u64(variance: u64) -> BigInt {
    let variance_big = BigInt::from(variance);
    let mut rng = thread_rng();
    sample_single_gaussian(&variance_big, &mut rng)
}

/// Sample a single value from discrete Gaussian with 2^bits variance
pub fn sample_bigint_normal_bits(bits: u32) -> BigInt {
    let variance = BigInt::from(2u32).pow(bits);
    let mut rng = thread_rng();
    sample_single_gaussian(&variance, &mut rng)
}

/// Sample a single value from N(0, (bound / t)^2), truncated to [-bound, bound]
fn sample_single_gaussian(bound: &BigInt, rng: &mut impl Rng) -> BigInt {
    if bound.is_zero() {
        return BigInt::zero();
    }

    // For very large bounds, the sampling might be slow
    // Add a reasonable upper limit for performance
    let bound_f64 = bound.to_f64().unwrap_or(f64::INFINITY);
    if bound_f64 > 1e15 {
        // For very large bounds, just return a random value in a reasonable range
<<<<<<< HEAD
        let _reasonable_bound = BigInt::from(1000000i64);
=======
        // let reasonable_bound = BigInt::from(1000000i64);
>>>>>>> b5f1d77f
        let sign = if rng.gen::<bool>() { 1 } else { -1 };
        return BigInt::from(rng.gen_range(0..=1000000) * sign);
    }

    let sigma = bound_f64 / TAIL_STDDEV_MULTIPLIER;
    let ratio = sample_truncated_gaussian_ratio(rng, sigma);
    let mut x = ratio_to_bigint(ratio, bound);

    // Clamp to ensure safety
    if x > *bound {
        x = bound.clone();
    } else if x < -bound {
        x = -bound.clone();
    }
    x
}

/// Sample a float ratio in [-1, 1] from N(0, sigma^2), truncated to that range
fn sample_truncated_gaussian_ratio(rng: &mut impl Rng, sigma: f64) -> f64 {
    // If sigma is too large, the rejection rate will be very high
    // In this case, just return a uniform random value in the range
    if sigma > 0.3 {
        return rng.gen_range(-1.0..=1.0);
    }

    // Try up to 1000 times to avoid infinite loops
    for _ in 0..1000 {
        let z = box_muller(rng); // z ~ N(0, 1)
        let r = z * sigma;
        if (-1.0..=1.0).contains(&r) {
            return r;
        }
    }

    // Fallback: return uniform random value in range
    rng.gen_range(-1.0..=1.0)
}

/// Box-Muller transform for sampling standard normal
fn box_muller(rng: &mut impl Rng) -> f64 {
    let u1 = rng.gen_range(f64::EPSILON..1.0); // Avoid log(0)
    let u2 = rng.gen_range(0.0..1.0);
    (-2.0 * u1.ln()).sqrt() * (2.0 * PI * u2).cos()
}

/// Convert ratio in [-1,1] to BigInt in [-bound, bound]
/// This function is kept for potential future use but not currently used
#[allow(dead_code)]
fn ratio_to_bigint(ratio: f64, bound: &BigInt) -> BigInt {
    debug_assert!((-1.0..=1.0).contains(&ratio));

    // Fast path
    if let Some(bf) = bound.to_f64() {
        if bf.is_finite() {
            if let Some(v) = (ratio * bf).round().to_i128() {
                return BigInt::from(v);
            }
        }
    }

    // High-precision fallback
    const FP_BITS: u32 = 53;
    let scaled = (ratio * (1u64 << FP_BITS) as f64).round() as i64;
    let scaled_big = BigInt::from(scaled);
    let prod = scaled_big * bound;
    prod >> FP_BITS
}

#[cfg(test)]
mod tests {
    use super::*;
    use num_traits::{Signed, ToPrimitive, Zero};
    use rand::thread_rng;
    use std::str::FromStr;

    #[test]
    fn test_normal_sampling_basic() {
        let variance = BigInt::from(100u32);
        let samples = sample_bigint_normal_vec(&variance, 1000);

        assert_eq!(samples.len(), 1000);

        // Basic sanity checks - should have variety of values
        let has_positive = samples.iter().any(|x| x.is_positive());
        let has_negative = samples.iter().any(|x| x.is_negative());
        let _has_zero = samples.iter().any(|x| x.is_zero());

        // Should have some variety (not all the same sign)
        assert!(has_positive || has_negative);
    }

    #[test]
    fn test_large_variance_sampling() {
        // Test with 100-bit variance (2^100)
        let large_variance = BigInt::from(2u32).pow(100);
        let samples = sample_bigint_normal_vec(&large_variance, 100);

        assert_eq!(samples.len(), 100);

        // Debug: print some sample values and their bit lengths
        println!("Sample values and bit lengths:");
        for (i, sample) in samples.iter().take(10).enumerate() {
            println!("Sample {}: {} (bits: {})", i, sample, sample.bits());
        }

        // With large variance, should get some large values
        let has_large_values = samples.iter().any(|x| x.bits() > 50);

        let max_bits = samples.iter().map(|x| x.bits()).max().unwrap_or(0);
        println!("Maximum bits in samples: {}", max_bits);
        println!("Large variance bits: {}", large_variance.bits());

        assert!(
            has_large_values,
            "Should have some large values with 100-bit variance. Max bits: {}",
            max_bits
        );
    }

    #[test]
    fn test_small_variance_sampling() {
        // Test with small variance
        let small_variance = BigInt::from(4u32);
        let samples = sample_bigint_normal_vec(&small_variance, 1000);

        assert_eq!(samples.len(), 1000);

        // With small variance, most values should be small
        let mostly_small = samples
            .iter()
            .filter(|x| x.abs() <= BigInt::from(10))
            .count();
        assert!(
            mostly_small > 800,
            "Most samples should be small with small variance"
        );
    }

    #[test]
    fn test_zero_variance() {
        let zero_variance = BigInt::from(0);
        let samples = sample_bigint_normal_vec(&zero_variance, 10);

        assert_eq!(samples.len(), 10);
        assert!(
            samples.iter().all(|x| x.is_zero()),
            "All samples should be zero with zero variance"
        );
    }

    #[test]
    fn test_convenience_functions() {
        // Test u64 convenience function
        let samples_u64 = sample_bigint_normal_vec_u64(100, 50);
        assert_eq!(samples_u64.len(), 50);

        // Test bits convenience function
        let samples_bits = sample_bigint_normal_vec_bits(10, 50); // 2^10 = 1024 variance
        assert_eq!(samples_bits.len(), 50);

        // Test single sample functions
        sample_bigint_normal_u64(100);
        sample_bigint_normal_bits(10);
    }

    #[test]
    fn test_very_large_variance() {
        // Test with extremely large variance
        let huge_variance = BigInt::from_str("123456789012345678901234567890123456789").unwrap();
        let samples = sample_bigint_normal_vec(&huge_variance, 10);

        assert_eq!(samples.len(), 10);
        // Should handle large variances without panicking
    }

    #[test]
    fn test_box_muller_properties() {
        let mut rng = thread_rng();
        let samples: Vec<f64> = (0..1000).map(|_| box_muller(&mut rng)).collect();

        // Basic statistical properties (rough checks)
        let mean: f64 = samples.iter().sum::<f64>() / samples.len() as f64;
        let variance: f64 =
            samples.iter().map(|x| (x - mean).powi(2)).sum::<f64>() / samples.len() as f64;

        // Should be approximately N(0,1)
        assert!(mean.abs() < 0.2, "Mean should be close to 0, got {}", mean);
        assert!(
            (variance - 1.0).abs() < 0.3,
            "Variance should be close to 1, got {}",
            variance
        );
    }

    #[test]
    fn test_scaling_correctness() {
        // Test that scaling works correctly for different variance sizes
        let small_var = BigInt::from(1u32);
        let large_var = BigInt::from(10000u32);

        let small_samples = sample_bigint_normal_vec(&small_var, 1000);
        let large_samples = sample_bigint_normal_vec(&large_var, 1000);

        // Rough check: larger variance should generally produce larger values
        let small_avg_abs: f64 = small_samples
            .iter()
            .map(|x| x.to_f64().unwrap_or(0.0).abs())
            .sum::<f64>()
            / small_samples.len() as f64;

        let large_avg_abs: f64 = large_samples
            .iter()
            .map(|x| x.to_f64().unwrap_or(0.0).abs())
            .sum::<f64>()
            / large_samples.len() as f64;

        assert!(
            large_avg_abs > small_avg_abs,
            "Larger variance should produce larger average absolute values"
        );
    }

    #[test]
    fn test_sign_distribution() {
        let variance = BigInt::from(100u32);
        let samples = sample_bigint_normal_vec(&variance, 1000);

        let positive_count = samples.iter().filter(|x| x.is_positive()).count();
        let negative_count = samples.iter().filter(|x| x.is_negative()).count();
        let zero_count = samples.iter().filter(|x| x.is_zero()).count();

        // Should have roughly balanced positive/negative (allowing for randomness)
        assert!(
            positive_count > 100,
            "Should have significant positive samples"
        );
        assert!(
            negative_count > 100,
            "Should have significant negative samples"
        );
        assert!(zero_count < 100, "Should not have too many exact zeros");
    }

    #[test]
    fn test_discrete_gaussian_direct() {
        // Test the main function directly
        let bound = BigInt::from(1000u32);
        let samples = sample_discrete_gaussian_vec(&bound, 100);

        assert_eq!(samples.len(), 100);

        // All samples should be within bounds
        for sample in &samples {
            assert!(
                sample >= &(-&bound) && sample <= &bound,
                "Sample {} outside bounds [-{}, {}]",
                sample,
                bound,
                bound
            );
        }
    }
}<|MERGE_RESOLUTION|>--- conflicted
+++ resolved
@@ -1,9 +1,5 @@
 use num_bigint::BigInt;
-<<<<<<< HEAD
-use num_traits::{Signed, ToPrimitive, Zero};
-=======
 use num_traits::{ToPrimitive, Zero};
->>>>>>> b5f1d77f
 use rand::{thread_rng, Rng};
 use rayon::prelude::*;
 use std::f64::consts::PI;
@@ -147,11 +143,7 @@
     let bound_f64 = bound.to_f64().unwrap_or(f64::INFINITY);
     if bound_f64 > 1e15 {
         // For very large bounds, just return a random value in a reasonable range
-<<<<<<< HEAD
-        let _reasonable_bound = BigInt::from(1000000i64);
-=======
         // let reasonable_bound = BigInt::from(1000000i64);
->>>>>>> b5f1d77f
         let sign = if rng.gen::<bool>() { 1 } else { -1 };
         return BigInt::from(rng.gen_range(0..=1000000) * sign);
     }
